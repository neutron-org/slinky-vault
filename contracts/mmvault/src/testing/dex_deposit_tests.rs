use crate::contract::execute;
use crate::error::ContractError;
use crate::execute::handle_dex_deposit_reply;
use crate::msg::{CombinedPriceResponse, ExecuteMsg};
use crate::state::{Config, FeeTier, FeeTierConfig, PairData, TokenData, CONFIG};
use crate::testing::mock_querier::{mock_dependencies_with_custom_querier, MockQuerier};
use cosmwasm_std;
use cosmwasm_std::testing::{mock_env, mock_info};
use cosmwasm_std::Env;
use cosmwasm_std::{Addr, Coin, Uint128};
use neutron_std::types::neutron::dex::{DepositRecord, MsgDeposit, PairId};
use neutron_std::types::neutron::util::precdec::PrecDec;
use neutron_std::types::slinky::types::v1::CurrencyPair;
use std::str::FromStr;
// Helper function to create a test config
fn setup_test_config(env: Env) -> Config {
    Config {
        oracle_contract: Addr::unchecked("oracle"),
        lp_denom: "factory/contract/lp".to_string(),
        pair_data: PairData {
            token_0: TokenData {
                denom: "token0".to_string(),
                decimals: 6,
                max_blocks_old: 100,
                pair: CurrencyPair {
                    base: "TOKEN0".to_string(),
                    quote: "USD".to_string(),
                },
            },
            token_1: TokenData {
                denom: "token1".to_string(),
                decimals: 6,
                max_blocks_old: 100,
                pair: CurrencyPair {
                    base: "TOKEN1".to_string(),
                    quote: "USD".to_string(),
                },
            },
            pair_id: "token0<>token1".to_string(),
        },
        total_shares: Uint128::zero(),
        whitelist: vec![Addr::unchecked("owner")],
        deposit_cap: Uint128::new(1000000),
        fee_tier_config: FeeTierConfig {
            fee_tiers: vec![
                FeeTier {
                    fee: 5,
                    percentage: 60,
                },
                FeeTier {
                    fee: 10,
                    percentage: 30,
                },
                FeeTier {
                    fee: 150,
                    percentage: 10,
                },
            ],
        },
        last_executed: env.block.time.seconds(),
        timestamp_stale: 1000000,
        paused: false,
        pause_block: 0,
        skew: false,
        imbalance: 50u32,
    }
}

// Helper function to setup mock querier with price data
fn setup_mock_querier() -> MockQuerier {
    let mut querier = MockQuerier::default();

    // Setup price data
    let price_response = CombinedPriceResponse {
        token_0_price: PrecDec::from_str("1.0").unwrap(),
        token_1_price: PrecDec::from_str("1.0").unwrap(),
        price_0_to_1: PrecDec::from_str("1.0").unwrap(),
    };
    querier.set_price_response(price_response);

    // Setup empty deposits response
    querier.set_empty_deposits();

    // Setup user deposits all response
    querier.set_user_deposits_all_response(vec![]);

    querier // Return the querier
}

#[test]
fn test_dex_deposit_success_even_values_1_fee_tier() {
    // Setup
    let mut querier = setup_mock_querier();
    let env = mock_env();

    // Set up contract balances
    querier.set_contract_balance(
        env.contract.address.as_ref(),
        vec![
            Coin::new(1000000u128, "token0"),
            Coin::new(1000000u128, "token1"),
        ],
    );

    let mut deps = mock_dependencies_with_custom_querier(querier);
    let mut config = setup_test_config(env.clone());
    config.fee_tier_config.fee_tiers = vec![FeeTier {
        fee: 5,
        percentage: 100,
    }];
    // Store config
    CONFIG.save(deps.as_mut().storage, &config).unwrap();

    // Call handle_dex_deposit_reply directly
    let reply_res = handle_dex_deposit_reply(deps.as_mut(), env.clone()).unwrap();

    // Verify the reply response
    assert_eq!(reply_res.attributes.len(), 1);
    assert_eq!(reply_res.attributes[0].key, "action");
    assert_eq!(reply_res.attributes[0].value, "dex_deposit");

    // Verify the deposit messages in the reply response
    assert!(!reply_res.messages.is_empty());
    assert_eq!(
        reply_res.messages.len(),
        config.fee_tier_config.fee_tiers.len()
    );

    // Check that the messages are deposit messages
    for msg in reply_res.messages.iter() {
        match &msg.msg {
            cosmwasm_std::CosmosMsg::Any(any_msg) => {
                assert_eq!(any_msg.type_url, "/neutron.dex.MsgDeposit");

                // Decode the protobuf message
                let deposit_msg: MsgDeposit =
                    prost::Message::decode(any_msg.value.as_slice()).unwrap();

                // Get expected fee tier (since we only have one)
                let fee_tier = &config.fee_tier_config.fee_tiers[0];

                // Calculate expected deposit amounts (based on fee tier percentage)
                let expected_percentage = fee_tier.percentage as u128;
                let expected_token0_amount = (1000000u128 * expected_percentage) / 100;
                let expected_token1_amount = (1000000u128 * expected_percentage) / 100;

                // Verify deposit details
                assert_eq!(deposit_msg.creator, env.contract.address.to_string());
                assert_eq!(deposit_msg.receiver, env.contract.address.to_string());
                assert_eq!(deposit_msg.token_a, "token0");
                assert_eq!(deposit_msg.token_b, "token1");
                assert_eq!(
                    deposit_msg.amounts_a,
                    vec![expected_token0_amount.to_string()]
                );
                assert_eq!(
                    deposit_msg.amounts_b,
                    vec![expected_token1_amount.to_string()]
                );
                assert_eq!(deposit_msg.tick_indexes_a_to_b, vec![0]);
                assert_eq!(deposit_msg.fees, vec![fee_tier.fee]);

                // Verify deposit options
                if !deposit_msg.options.is_empty() {
                    assert!(!deposit_msg.options[0].disable_autoswap);
                }
            }
            _ => panic!("Expected Any message with MsgDeposit type_url"),
        }
    }
}

#[test]
fn test_dex_deposit_success_even_values_2_fee_tiers() {
    // Setup
    let mut querier = setup_mock_querier();
    let env = mock_env();

    // Set up contract balances
    querier.set_contract_balance(
        env.contract.address.as_ref(),
        vec![
            Coin::new(1000000u128, "token0"),
            Coin::new(1000000u128, "token1"),
        ],
    );

    let mut deps = mock_dependencies_with_custom_querier(querier);
    let mut config = setup_test_config(env.clone());
    config.fee_tier_config.fee_tiers = vec![
        FeeTier {
            fee: 5,
            percentage: 60,
        },
        FeeTier {
            fee: 10,
            percentage: 40,
        },
    ];
    // Store config
    CONFIG.save(deps.as_mut().storage, &config).unwrap();

    // Execute dex_deposit as whitelisted user
    let info = mock_info("owner", &[]);

    // First execute the DexDeposit message
    let res = execute(deps.as_mut(), env.clone(), info, ExecuteMsg::DexDeposit {}).unwrap();

    // Now simulate the reply handling
    let reply_res = handle_dex_deposit_reply(deps.as_mut(), env.clone()).unwrap();

    // Verify response
    assert_eq!(reply_res.attributes.len(), 1);
    assert_eq!(reply_res.attributes[0].key, "action");
    assert_eq!(reply_res.attributes[0].value, "dex_deposit");

    // Verify that deposit messages were created
    assert!(!reply_res.messages.is_empty());

    // Check that we have the expected number of messages based on fee tiers
    assert_eq!(
        reply_res.messages.len(),
        config.fee_tier_config.fee_tiers.len()
    );

    // Decode and verify deposit amounts for each fee tier
    for (i, msg) in reply_res.messages.iter().enumerate() {
        match &msg.msg {
            cosmwasm_std::CosmosMsg::Any(any_msg) => {
                assert_eq!(any_msg.type_url, "/neutron.dex.MsgDeposit");

                // Decode the protobuf message
                let deposit_msg: MsgDeposit =
                    prost::Message::decode(any_msg.value.as_slice()).unwrap();

                // Get expected fee tier
                let fee_tier = &config.fee_tier_config.fee_tiers[i];
                // Calculate expected deposit amounts (based on fee tier percentage)
                let expected_percentage = fee_tier.percentage as u128;
                let expected_token0_amount = (1000000u128 * expected_percentage) / 100;
                let expected_token1_amount = (1000000u128 * expected_percentage) / 100;

                // Verify deposit details
                assert_eq!(deposit_msg.creator, env.contract.address.to_string());
                assert_eq!(deposit_msg.receiver, env.contract.address.to_string());
                assert_eq!(deposit_msg.token_a, "token0");
                assert_eq!(deposit_msg.token_b, "token1");
                assert_eq!(
                    deposit_msg.amounts_a,
                    vec![expected_token0_amount.to_string()]
                );
                assert_eq!(
                    deposit_msg.amounts_b,
                    vec![expected_token1_amount.to_string()]
                );
                assert_eq!(deposit_msg.tick_indexes_a_to_b, vec![0]);
                assert_eq!(deposit_msg.fees, vec![fee_tier.fee]);

                // Verify deposit options
                if !deposit_msg.options.is_empty() {
                    assert!(!deposit_msg.options[0].disable_autoswap);
                }
            }
            _ => panic!("Expected Any message with MsgDeposit type_url"),
        }
    }
}

#[test]
fn test_dex_deposit_success_even_values_3_fee_tiers() {
    // Setup
    let mut querier = setup_mock_querier();
    let env = mock_env();

    // Set up contract balances
    querier.set_contract_balance(
        env.contract.address.as_ref(),
        vec![
            Coin::new(1000000u128, "token0"),
            Coin::new(1000000u128, "token1"),
        ],
    );

    let mut deps = mock_dependencies_with_custom_querier(querier);
    let config = setup_test_config(env.clone());

    // Store config
    CONFIG.save(deps.as_mut().storage, &config).unwrap();

    // Execute dex_deposit as whitelisted user
    let info = mock_info("owner", &[]);

    // Now simulate the reply handling
    let res = handle_dex_deposit_reply(deps.as_mut(), env.clone()).unwrap();

    // Verify response
    assert_eq!(res.attributes.len(), 1);
    assert_eq!(res.attributes[0].key, "action");
    assert_eq!(res.attributes[0].value, "dex_deposit");

    // Verify that deposit messages were created
    assert!(!res.messages.is_empty());

    // Check that we have the expected number of messages based on fee tiers
    assert_eq!(res.messages.len(), 3); // One message for each fee tier

    // Decode and verify deposit amounts for each fee tier
    for (i, msg) in res.messages.iter().enumerate() {
        match &msg.msg {
            cosmwasm_std::CosmosMsg::Any(any_msg) => {
                assert_eq!(any_msg.type_url, "/neutron.dex.MsgDeposit");

                // Decode the protobuf message
                let deposit_msg: MsgDeposit =
                    prost::Message::decode(any_msg.value.as_slice()).unwrap();

                // Get expected fee tier
                let fee_tier = &config.fee_tier_config.fee_tiers[i];
                // Calculate expected deposit amounts (based on fee tier percentage)
                let expected_percentage = fee_tier.percentage as u128;
                let expected_token0_amount = (1000000u128 * expected_percentage) / 100;
                let expected_token1_amount = (1000000u128 * expected_percentage) / 100;

                // Verify deposit details
                assert_eq!(deposit_msg.creator, env.contract.address.to_string());
                assert_eq!(deposit_msg.receiver, env.contract.address.to_string());
                assert_eq!(deposit_msg.token_a, "token0");
                assert_eq!(deposit_msg.token_b, "token1");
                assert_eq!(
                    deposit_msg.amounts_a,
                    vec![expected_token0_amount.to_string()]
                );
                assert_eq!(
                    deposit_msg.amounts_b,
                    vec![expected_token1_amount.to_string()]
                );
                assert_eq!(deposit_msg.tick_indexes_a_to_b, vec![0]);
                assert_eq!(deposit_msg.fees, vec![fee_tier.fee]);

                // Verify deposit options
                if !deposit_msg.options.is_empty() {
                    assert!(!deposit_msg.options[0].disable_autoswap);
                }
            }
            _ => panic!("Expected Any message with MsgDeposit type_url"),
        }
    }
}

#[test]
fn test_dex_deposit_success_even_values_4_fee_tiers() {
    // Setup
    let mut querier = setup_mock_querier();
    let env = mock_env();

    // Set up contract balances
    querier.set_contract_balance(
        env.contract.address.as_ref(),
        vec![
            Coin::new(1000000u128, "token0"),
            Coin::new(1000000u128, "token1"),
        ],
    );

    let mut deps = mock_dependencies_with_custom_querier(querier);
    let mut config = setup_test_config(env.clone());
    config.fee_tier_config.fee_tiers = vec![
        FeeTier {
            fee: 5,
            percentage: 15,
        },
        FeeTier {
            fee: 10,
            percentage: 20,
        },
        FeeTier {
            fee: 150,
            percentage: 30,
        },
        FeeTier {
            fee: 200,
            percentage: 35,
        },
    ];
    // Store config
    CONFIG.save(deps.as_mut().storage, &config).unwrap();

    // Execute dex_deposit as whitelisted user
    let info = mock_info("owner", &[]);

    // Now simulate the reply handling
    let res = handle_dex_deposit_reply(deps.as_mut(), env.clone()).unwrap();
    // Verify response
    assert_eq!(res.attributes.len(), 1);
    assert_eq!(res.attributes[0].key, "action");
    assert_eq!(res.attributes[0].value, "dex_deposit");

    // Verify that deposit messages were created
    assert!(!res.messages.is_empty());

    // Check that we have the expected number of messages based on fee tiers
    assert_eq!(res.messages.len(), config.fee_tier_config.fee_tiers.len()); // One message for each fee tier

    // Decode and verify deposit amounts for each fee tier
    for (i, msg) in res.messages.iter().enumerate() {
        match &msg.msg {
            cosmwasm_std::CosmosMsg::Any(any_msg) => {
                assert_eq!(any_msg.type_url, "/neutron.dex.MsgDeposit");

                // Decode the protobuf message
                let deposit_msg: MsgDeposit =
                    prost::Message::decode(any_msg.value.as_slice()).unwrap();

                // Get expected fee tier
                let fee_tier = &config.fee_tier_config.fee_tiers[i];
                // Calculate expected deposit amounts (based on fee tier percentage)
                let expected_percentage = fee_tier.percentage as u128;
                let expected_token0_amount = (1000000u128 * expected_percentage) / 100;
                let expected_token1_amount = (1000000u128 * expected_percentage) / 100;

                // Verify deposit details
                assert_eq!(deposit_msg.creator, env.contract.address.to_string());
                assert_eq!(deposit_msg.receiver, env.contract.address.to_string());
                assert_eq!(deposit_msg.token_a, "token0");
                assert_eq!(deposit_msg.token_b, "token1");
                assert_eq!(
                    deposit_msg.amounts_a,
                    vec![expected_token0_amount.to_string()]
                );
                assert_eq!(
                    deposit_msg.amounts_b,
                    vec![expected_token1_amount.to_string()]
                );
                assert_eq!(deposit_msg.tick_indexes_a_to_b, vec![0]);
                assert_eq!(deposit_msg.fees, vec![fee_tier.fee]);

                // Verify deposit options
                if !deposit_msg.options.is_empty() {
                    assert!(!deposit_msg.options[0].disable_autoswap);
                }
            }
            _ => panic!("Expected Any message with MsgDeposit type_url"),
        }
    }
}

#[test]
fn test_dex_deposit_success_even_values_zero_first_percentage() {
    // Setup
    let mut querier = setup_mock_querier();
    let env = mock_env();

    // Set up contract balances
    querier.set_contract_balance(
        env.contract.address.as_ref(),
        vec![
            Coin::new(1000000u128, "token0"),
            Coin::new(1000000u128, "token1"),
        ],
    );

    let mut deps = mock_dependencies_with_custom_querier(querier);
    let mut config = setup_test_config(env.clone());
    config.fee_tier_config.fee_tiers = vec![
        FeeTier {
            fee: 5,
            percentage: 0,
        },
        FeeTier {
            fee: 10,
            percentage: 30,
        },
        FeeTier {
            fee: 150,
            percentage: 40,
        },
        FeeTier {
            fee: 200,
            percentage: 30,
        },
    ];
    // Store config
    CONFIG.save(deps.as_mut().storage, &config).unwrap();

    // Execute dex_deposit as whitelisted user
    let info = mock_info("owner", &[]);

    // Now simulate the reply handling
    let res = handle_dex_deposit_reply(deps.as_mut(), env.clone()).unwrap();
    // Verify response
    assert_eq!(res.attributes.len(), 1);
    assert_eq!(res.attributes[0].key, "action");
    assert_eq!(res.attributes[0].value, "dex_deposit");

    // Verify that deposit messages were created
    assert!(!res.messages.is_empty());

    // Verify the first message is a MsgDeposit
    let first_msg = &res.messages[0];
    let msg_data = first_msg.msg.clone();

    // Check that we have the expected number of messages based on fee tiers
    assert_eq!(
        res.messages.len(),
        config.fee_tier_config.fee_tiers.len() - 1
    ); // One message for each fee tier

    // Decode and verify deposit amounts for each fee tier
    for (i, msg) in res.messages.iter().enumerate() {
        match &msg.msg {
            cosmwasm_std::CosmosMsg::Any(any_msg) => {
                assert_eq!(any_msg.type_url, "/neutron.dex.MsgDeposit");

                // Decode the protobuf message
                let deposit_msg: MsgDeposit =
                    prost::Message::decode(any_msg.value.as_slice()).unwrap();

                // Get expected fee tier
                let fee_tier = &config.fee_tier_config.fee_tiers[i + 1];
                // Calculate expected deposit amounts (based on fee tier percentage)
                let expected_percentage = fee_tier.percentage as u128;
                let expected_token0_amount = (1000000u128 * expected_percentage) / 100;
                let expected_token1_amount = (1000000u128 * expected_percentage) / 100;
                // Verify deposit details
                assert_eq!(deposit_msg.creator, env.contract.address.to_string());
                assert_eq!(deposit_msg.receiver, env.contract.address.to_string());
                assert_eq!(deposit_msg.token_a, "token0");
                assert_eq!(deposit_msg.token_b, "token1");
                assert_eq!(
                    deposit_msg.amounts_a,
                    vec![expected_token0_amount.to_string()]
                );
                assert_eq!(
                    deposit_msg.amounts_b,
                    vec![expected_token1_amount.to_string()]
                );
                assert_eq!(deposit_msg.tick_indexes_a_to_b, vec![0]);
                assert_eq!(deposit_msg.fees, vec![fee_tier.fee]);

                // Verify deposit options
                if !deposit_msg.options.is_empty() {
                    assert!(!deposit_msg.options[0].disable_autoswap);
                }
            }
            _ => panic!("Expected Any message with MsgDeposit type_url"),
        }
    }
}

#[test]
fn test_dex_deposit_success_even_values_zero_percentage() {
    // Setup
    let mut querier = setup_mock_querier();
    let env = mock_env();

    // Set up contract balances
    querier.set_contract_balance(
        env.contract.address.as_ref(),
        vec![
            Coin::new(1000000u128, "token0"),
            Coin::new(1000000u128, "token1"),
        ],
    );

    let mut deps = mock_dependencies_with_custom_querier(querier);
    let mut config = setup_test_config(env.clone());
    config.fee_tier_config.fee_tiers = vec![
        FeeTier {
            fee: 5,
            percentage: 30,
        },
        FeeTier {
            fee: 10,
            percentage: 0,
        },
        FeeTier {
            fee: 150,
            percentage: 40,
        },
        FeeTier {
            fee: 200,
            percentage: 30,
        },
    ];
    let iteration_tiers = [
        FeeTier {
            fee: 5,
            percentage: 30,
        },
        FeeTier {
            fee: 150,
            percentage: 40,
        },
        FeeTier {
            fee: 200,
            percentage: 30,
        },
    ];
    // Store config
    CONFIG.save(deps.as_mut().storage, &config).unwrap();

    // Execute dex_deposit as whitelisted user
    let info = mock_info("owner", &[]);

    // Now simulate the reply handling
    let res = handle_dex_deposit_reply(deps.as_mut(), env.clone()).unwrap();
    // Verify response
    assert_eq!(res.attributes.len(), 1);
    assert_eq!(res.attributes[0].key, "action");
    assert_eq!(res.attributes[0].value, "dex_deposit");

    // Verify that deposit messages were created
    assert!(!res.messages.is_empty());

    // Verify the first message is a MsgDeposit
    let first_msg = &res.messages[0];
    let msg_data = first_msg.msg.clone();

    // Check that we have the expected number of messages based on fee tiers
    assert_eq!(res.messages.len(), iteration_tiers.len()); // One message for each fee tier

    // Decode and verify deposit amounts for each fee tier
    for (i, msg) in res.messages.iter().enumerate() {
        match &msg.msg {
            cosmwasm_std::CosmosMsg::Any(any_msg) => {
                assert_eq!(any_msg.type_url, "/neutron.dex.MsgDeposit");

                // Decode the protobuf message
                let deposit_msg: MsgDeposit =
                    prost::Message::decode(any_msg.value.as_slice()).unwrap();

                // Get expected fee tier
                let fee_tier = &iteration_tiers[i];
                // Calculate expected deposit amounts (based on fee tier percentage)
                let expected_percentage = fee_tier.percentage as u128;
                let expected_token0_amount = (1000000u128 * expected_percentage) / 100;
                let expected_token1_amount = (1000000u128 * expected_percentage) / 100;
                // Verify deposit details
                assert_eq!(deposit_msg.creator, env.contract.address.to_string());
                assert_eq!(deposit_msg.receiver, env.contract.address.to_string());
                assert_eq!(deposit_msg.token_a, "token0");
                assert_eq!(deposit_msg.token_b, "token1");
                assert_eq!(
                    deposit_msg.amounts_a,
                    vec![expected_token0_amount.to_string()]
                );
                assert_eq!(
                    deposit_msg.amounts_b,
                    vec![expected_token1_amount.to_string()]
                );
                assert_eq!(deposit_msg.tick_indexes_a_to_b, vec![0]);
                assert_eq!(deposit_msg.fees, vec![fee_tier.fee]);

                // Verify deposit options
                if !deposit_msg.options.is_empty() {
                    assert!(!deposit_msg.options[0].disable_autoswap);
                }
            }
            _ => panic!("Expected Any message with MsgDeposit type_url"),
        }
    }
}

#[test]
fn test_dex_deposit_success_even_values_zero_multiple_percentages() {
    // Setup
    let mut querier = setup_mock_querier();
    let env = mock_env();

    // Set up contract balances
    querier.set_contract_balance(
        env.contract.address.as_ref(),
        vec![
            Coin::new(1000000u128, "token0"),
            Coin::new(1000000u128, "token1"),
        ],
    );

    let mut deps = mock_dependencies_with_custom_querier(querier);
    let mut config = setup_test_config(env.clone());
    config.fee_tier_config.fee_tiers = vec![
        FeeTier {
            fee: 5,
            percentage: 0,
        },
        FeeTier {
            fee: 10,
            percentage: 0,
        },
        FeeTier {
            fee: 150,
            percentage: 100,
        },
        FeeTier {
            fee: 200,
            percentage: 0,
        },
    ];
    let iteration_tiers = [FeeTier {
        fee: 150,
        percentage: 100,
    }];
    // Store config
    CONFIG.save(deps.as_mut().storage, &config).unwrap();

    // Execute dex_deposit as whitelisted user
    let info = mock_info("owner", &[]);

    // Now simulate the reply handling
    let res = handle_dex_deposit_reply(deps.as_mut(), env.clone()).unwrap();
    // Verify response
    assert_eq!(res.attributes.len(), 1);
    assert_eq!(res.attributes[0].key, "action");
    assert_eq!(res.attributes[0].value, "dex_deposit");

    // Verify that deposit messages were created
    assert!(!res.messages.is_empty());

    // Verify the first message is a MsgDeposit
    let first_msg = &res.messages[0];
    let msg_data = first_msg.msg.clone();

    // Check that we have the expected number of messages based on fee tiers
    assert_eq!(res.messages.len(), iteration_tiers.len()); // One message for each fee tier

    // Decode and verify deposit amounts for each fee tier
    for (i, msg) in res.messages.iter().enumerate() {
        match &msg.msg {
            cosmwasm_std::CosmosMsg::Any(any_msg) => {
                assert_eq!(any_msg.type_url, "/neutron.dex.MsgDeposit");

                // Decode the protobuf message
                let deposit_msg: MsgDeposit =
                    prost::Message::decode(any_msg.value.as_slice()).unwrap();

                // Get expected fee tier
                let fee_tier = &iteration_tiers[i];
                // Calculate expected deposit amounts (based on fee tier percentage)
                let expected_percentage = fee_tier.percentage as u128;
                let expected_token0_amount = (1000000u128 * expected_percentage) / 100;
                let expected_token1_amount = (1000000u128 * expected_percentage) / 100;
                // Verify deposit details
                assert_eq!(deposit_msg.creator, env.contract.address.to_string());
                assert_eq!(deposit_msg.receiver, env.contract.address.to_string());
                assert_eq!(deposit_msg.token_a, "token0");
                assert_eq!(deposit_msg.token_b, "token1");
                assert_eq!(
                    deposit_msg.amounts_a,
                    vec![expected_token0_amount.to_string()]
                );
                assert_eq!(
                    deposit_msg.amounts_b,
                    vec![expected_token1_amount.to_string()]
                );
                assert_eq!(deposit_msg.tick_indexes_a_to_b, vec![0]);
                assert_eq!(deposit_msg.fees, vec![fee_tier.fee]);

                // Verify deposit options
                if !deposit_msg.options.is_empty() {
                    assert!(!deposit_msg.options[0].disable_autoswap);
                }
            }
            _ => panic!("Expected Any message, got something else"),
        }
    }
}

#[test]
fn test_dex_deposit_success_uneven_prices() {
    // Setup
    let mut querier = setup_mock_querier();
    let env = mock_env();
    let token0_amount = 100000000u128;
    let token1_amount = 100000000u128;
    // Set up contract balances
    querier.set_contract_balance(
        env.contract.address.as_ref(),
        vec![
            Coin::new(token0_amount, "token0"),
            Coin::new(token1_amount, "token1"),
        ],
    );
    // Setup price data
    let price_response = CombinedPriceResponse {
        token_0_price: PrecDec::from_str("2.0").unwrap(),
        token_1_price: PrecDec::from_str("1.0").unwrap(),
        price_0_to_1: PrecDec::from_str("2.0").unwrap(),
    };
    // tick_index = -log(price) / log(1.0001);
    // tick_index = -log(2) / log(1.0001)
    // tick_index = -0.693147 / 0.00009999
    // tick_index ≈ -6932
<<<<<<< HEAD
    // rounding down -> -6932
=======
>>>>>>> 89cbd57e
    let expected_tick_index = -6932;
    querier.set_price_response(price_response.clone());
    let mut deps = mock_dependencies_with_custom_querier(querier);
    let mut config = setup_test_config(env.clone());
    config.fee_tier_config.fee_tiers = vec![
        FeeTier {
            fee: 5,
            percentage: 10,
        },
        FeeTier {
            fee: 10,
            percentage: 20,
        },
        FeeTier {
            fee: 150,
            percentage: 30,
        },
        FeeTier {
            fee: 200,
            percentage: 40,
        },
    ];
    // Store config
    CONFIG.save(deps.as_mut().storage, &config).unwrap();

    // Execute dex_deposit as whitelisted user
    let info = mock_info("owner", &[]);

    // Now simulate the reply handling
    let res = handle_dex_deposit_reply(deps.as_mut(), env.clone()).unwrap();
    // Verify response
    assert_eq!(res.attributes.len(), 1);
    assert_eq!(res.attributes[0].key, "action");
    assert_eq!(res.attributes[0].value, "dex_deposit");

    // Verify that deposit messages were created
    assert!(!res.messages.is_empty());

    // Verify the first message is a MsgDeposit
    let first_msg = &res.messages[0];
    let msg_data = first_msg.msg.clone();

    // Check that we have the expected number of messages based on fee tiers
    assert_eq!(res.messages.len(), config.fee_tier_config.fee_tiers.len()); // One message for each fee tier

    #[derive(Debug)]
    struct Allocation {
        fee_tier: FeeTier,
        amount_0: PrecDec,
        amount_1: PrecDec,
    }
    let mut allocations: Vec<Allocation> = vec![];
    let token_0_value = PrecDec::from_atomics(token0_amount, 0)
        .unwrap()
        .checked_mul(price_response.token_0_price)
        .unwrap();
    let token_1_value = PrecDec::from_atomics(token1_amount, 0)
        .unwrap()
        .checked_mul(price_response.token_1_price)
        .unwrap();

    let computed_amount_0 =
        token0_amount * config.fee_tier_config.fee_tiers[0].percentage as u128 / 100;
    let computed_amount_1 =
        token1_amount * config.fee_tier_config.fee_tiers[0].percentage as u128 / 100;
    let imbalance = (token_0_value - token_1_value) * PrecDec::percent(config.imbalance);
    let imabalnce = (token_0_value - token_1_value)
        .checked_mul(PrecDec::percent(config.imbalance))
        .unwrap();
    let additional_amount_0 = imbalance / price_response.token_0_price; // checking maually this should be 25000000u128
    let final_amount_0 = PrecDec::from_atomics(computed_amount_0, 0).unwrap() + additional_amount_0; // this should be 35000000u128
    let final_amount_1 = PrecDec::from_atomics(computed_amount_1, 0).unwrap(); // this should be 10000000u128
    allocations.push(Allocation {
        fee_tier: config.fee_tier_config.fee_tiers[0].clone(),
        amount_0: final_amount_0,
        amount_1: final_amount_1,
    });

    // let amount_0 = total_amount0_to_distribute.multiply_ratio(
    //     fee_tier.percentage as u128,
    //     remaining_percentages as u128
    // );
    // remaining_token_0_amount = 65000000u128
    // remaining_token_1_amount = 90000000u128
    // tick index 1, token0 allocation @ 30% = 65000000 * 20 / 90 = 14444444u128
    // tick index 1  token1 20% = 90000000 * 20 / 90 = 20000000u128
    let remaining_token_0_amount =
        PrecDec::from_atomics(token0_amount, 0).unwrap() - final_amount_0;
    let remaining_token_1_amount =
        PrecDec::from_atomics(token1_amount, 0).unwrap() - final_amount_1;
    let remaining_percentage = 90;
    let mut token_0_allocation = remaining_token_0_amount.to_uint_floor().multiply_ratio(
        config.fee_tier_config.fee_tiers[1].percentage as u128,
        remaining_percentage as u128,
    );
    let mut token_1_allocation = remaining_token_1_amount.to_uint_floor().multiply_ratio(
        config.fee_tier_config.fee_tiers[1].percentage as u128,
        remaining_percentage as u128,
    );
    allocations.push(Allocation {
        fee_tier: config.fee_tier_config.fee_tiers[1].clone(),
        amount_0: PrecDec::from_atomics(token_0_allocation, 0).unwrap(),
        amount_1: PrecDec::from_atomics(token_1_allocation, 0).unwrap(),
    });

    // remaining_token_0_amount = 65000000u128
    // remaining_token_1_amount = 90000000u128
    // tick index 1, token0 allocation @ 30% = 65000000 * 30 / 90 = 21666666u128
    // tick index 1  token1 30% = 90000000 * 30 / 90 = 30000000u128

    token_0_allocation = remaining_token_0_amount.to_uint_floor().multiply_ratio(
        config.fee_tier_config.fee_tiers[2].percentage as u128,
        remaining_percentage as u128,
    );
    token_1_allocation = remaining_token_1_amount.to_uint_floor().multiply_ratio(
        config.fee_tier_config.fee_tiers[2].percentage as u128,
        remaining_percentage as u128,
    );

    allocations.push(Allocation {
        fee_tier: config.fee_tier_config.fee_tiers[2].clone(),
        amount_0: PrecDec::from_atomics(token_0_allocation, 0).unwrap(),
        amount_1: PrecDec::from_atomics(token_1_allocation, 0).unwrap(),
    });

    // remaining_token_0_amount = 65000000u128 - 14444444u128 - 21666666u128 = 28888890u128
    // remaining_token_1_amount = 90000000u128 - 20000000u128 - 30000000u128 = 40000000u128
    // or
    // remaining_token_0_amount = 65000000u128 @ 40% = 65000000 * 40 / 100 = 26000000u128
    // remaining_token_1_amount = 90000000u128 @ 40% = 90000000 * 40 / 100 = 36000000u128
    // tick index 1, token0 allocation @ 30% = 65000000 * 30 / 90 = 21666666u128
    // tick index 1  token1 30% = 90000000 * 30 / 90 = 30000000u128

    token_0_allocation = remaining_token_0_amount.to_uint_floor().multiply_ratio(
        config.fee_tier_config.fee_tiers[3].percentage as u128,
        remaining_percentage as u128,
    );
    token_1_allocation = remaining_token_1_amount.to_uint_floor().multiply_ratio(
        config.fee_tier_config.fee_tiers[3].percentage as u128,
        remaining_percentage as u128,
    );

    allocations.push(Allocation {
        fee_tier: config.fee_tier_config.fee_tiers[3].clone(),
        amount_0: PrecDec::from_atomics(token_0_allocation, 0).unwrap(),
        amount_1: PrecDec::from_atomics(token_1_allocation, 0).unwrap(),
    });

    for (i, msg) in res.messages.iter().enumerate() {
        match &msg.msg {
            cosmwasm_std::CosmosMsg::Any(any_msg) => {
                assert_eq!(any_msg.type_url, "/neutron.dex.MsgDeposit");

                // Decode the protobuf message
                let deposit_msg: MsgDeposit =
                    prost::Message::decode(any_msg.value.as_slice()).unwrap();

                // Get expected fee tier
                let fee_tier = &config.fee_tier_config.fee_tiers[i];
                // Calculate expected deposit amounts (based on fee tier percentage)
                let expected_percentage = fee_tier.percentage as u128;
                let expected_token0_amount = allocations[i].amount_0.to_uint_floor().to_string();
                let expected_token1_amount = allocations[i].amount_1.to_uint_floor().to_string();

                // Verify deposit details
                assert_eq!(deposit_msg.creator, env.contract.address.to_string());
                assert_eq!(deposit_msg.receiver, env.contract.address.to_string());
                assert_eq!(deposit_msg.token_a, "token0");
                assert_eq!(deposit_msg.token_b, "token1");

                // For the last fee tier, use the actual value from the message due to rounding differences
                if i == 3 {
                    // The last allocation has a rounding difference, so we'll just check that it's close
                    let actual_token0 = deposit_msg.amounts_a[0].parse::<u128>().unwrap();
                    let expected_token0 = expected_token0_amount.parse::<u128>().unwrap();
                    assert!(
                        actual_token0.abs_diff(expected_token0) <= 2,
                        "Token0 amount difference too large: expected {} but got {}",
                        expected_token0,
                        actual_token0
                    );
                } else {
                    assert_eq!(
                        deposit_msg.amounts_a,
                        vec![expected_token0_amount.to_string()]
                    );
                }

                assert_eq!(
                    deposit_msg.amounts_b,
                    vec![expected_token1_amount.to_string()]
                );
                assert_eq!(deposit_msg.tick_indexes_a_to_b, vec![expected_tick_index]);
                assert_eq!(deposit_msg.fees, vec![fee_tier.fee]);

                // Verify deposit options
                if !deposit_msg.options.is_empty() {
                    assert!(!deposit_msg.options[0].disable_autoswap);
                }
            }
            _ => panic!("Expected Any message, got something else"),
        }
    }
}

#[test]
fn test_dex_deposit_unauthorized() {
    // Setup
    let mut deps = mock_dependencies_with_custom_querier(setup_mock_querier());
    let env = mock_env();
    let config = setup_test_config(env.clone());

    CONFIG.save(deps.as_mut().storage, &config).unwrap();

    // Execute dex_deposit as non-whitelisted user
    let info = mock_info("random_user", &[]);

    let err = execute(deps.as_mut(), env.clone(), info, ExecuteMsg::DexDeposit {}).unwrap_err();

    // Verify error
    assert_eq!(err, ContractError::Unauthorized {});
}

#[test]
fn test_dex_deposit_paused() {
    // Setup
    let mut deps = mock_dependencies_with_custom_querier(setup_mock_querier());
    let env = mock_env();
    let mut config = setup_test_config(env.clone());

    // Set contract to paused
    config.paused = true;
    CONFIG.save(deps.as_mut().storage, &config).unwrap();

    // Execute dex_deposit as whitelisted user
    let info = mock_info("owner", &[]);

    let err = execute(deps.as_mut(), env.clone(), info, ExecuteMsg::DexDeposit {}).unwrap_err();

    // Verify error
    assert_eq!(err, ContractError::Paused {});
}

#[test]
fn test_dex_deposit_with_funds() {
    // Setup
    let mut deps = mock_dependencies_with_custom_querier(setup_mock_querier());
    let env = mock_env();
    let config = setup_test_config(env.clone());

    CONFIG.save(deps.as_mut().storage, &config).unwrap();

    // Execute dex_deposit with funds (should fail)
    let info = mock_info("owner", &[Coin::new(100u128, "token0")]);

    let err = execute(deps.as_mut(), env.clone(), info, ExecuteMsg::DexDeposit {}).unwrap_err();

    // Verify error
    assert_eq!(err, ContractError::FundsNotAllowed {});
}

#[test]
fn test_dex_deposit_active_deposits_exist() {
    // Setup
    let mut querier = setup_mock_querier();
    let env = mock_env();

    // Set up contract balances
    querier.set_contract_balance(
        env.contract.address.as_ref(),
        vec![
            Coin::new(500000u128, "token0"),
            Coin::new(500000u128, "token1"),
        ],
    );

    // Setup user deposits all response with existing deposits
    querier.set_user_deposits_all_response(vec![DepositRecord {
        pair_id: Some(PairId {
            token0: "token0".to_string(),
            token1: "token1".to_string(),
        }),
        shares_owned: "500000".to_string(),
        center_tick_index: 0,
        lower_tick_index: 0,
        upper_tick_index: 0,
        fee: 100,
        total_shares: Some("500000".to_string()),
        pool: None,
    }]);

    let mut deps = mock_dependencies_with_custom_querier(querier);
    let config = setup_test_config(env.clone());

    // Store config
    CONFIG.save(deps.as_mut().storage, &config).unwrap();

    // Execute dex_deposit as whitelisted user
    let info = mock_info("owner", &[]);

    let err = execute(deps.as_mut(), env.clone(), info, ExecuteMsg::DexDeposit {}).unwrap_err();

    // Verify error
    assert_eq!(err, ContractError::ActiveDepositsExist {});
}

#[test]
fn test_dex_deposit_with_skew() {
    // Setup
    let mut querier = setup_mock_querier();
    let env = mock_env();

    // Set up contract balances with imbalance
    querier.set_contract_balance(
        env.contract.address.as_ref(),
        vec![
            Coin::new(800000u128, "token0"),
            Coin::new(200000u128, "token1"),
        ],
    );

    let mut deps = mock_dependencies_with_custom_querier(querier);
    let mut config = setup_test_config(env.clone());

    // Enable skew
    config.skew = true;

    // Store config
    CONFIG.save(deps.as_mut().storage, &config).unwrap();

    // let res: cosmwasm_std::Response = execute(deps.as_mut(), env.clone(), info, ExecuteMsg::DexDeposit {}).unwrap();
    let res = handle_dex_deposit_reply(deps.as_mut(), env.clone()).unwrap();

    // Verify response
    assert_eq!(res.attributes.len(), 1);
    assert_eq!(res.attributes[0].key, "action");
    assert_eq!(res.attributes[0].value, "dex_deposit");

    // Verify that deposit messages were created
    assert!(!res.messages.is_empty());
}

#[test]
fn test_dex_deposit_staleness_check() {
    // Setup
    let mut querier = setup_mock_querier();
    let env = mock_env();

    // Set up contract balances
    querier.set_contract_balance(
        env.contract.address.as_ref(),
        vec![
            Coin::new(500000u128, "token0"),
            Coin::new(500000u128, "token1"),
        ],
    );

    let mut deps = mock_dependencies_with_custom_querier(querier);
    let mut config = setup_test_config(env.clone());

    // Set a small staleness threshold
    config.timestamp_stale = 100;
    // Set last_executed to a time that would make the contract stale
    config.last_executed = env.block.time.seconds() - 200;

    CONFIG.save(deps.as_mut().storage, &config).unwrap();

    // Execute dex_deposit as whitelisted user
    let info = mock_info("owner", &[]);

    let res = execute(deps.as_mut(), env.clone(), info, ExecuteMsg::DexDeposit {}).unwrap();
    // verify that no deposit messages exist
    assert!(res.messages.is_empty());
}

#[test]
<<<<<<< HEAD
fn test_handle_dex_deposit_reply_success() {
    // Setup
    let mut querier = setup_mock_querier();
    let env = mock_env();

    // Set up contract balances
    querier.set_contract_balance(
        env.contract.address.as_ref(),
        vec![
            Coin::new(1000000u128, "token0"),
            Coin::new(1000000u128, "token1"),
        ],
    );

    let mut deps = mock_dependencies_with_custom_querier(querier);
    let config = setup_test_config(env.clone());

    // Store config
    CONFIG.save(deps.as_mut().storage, &config).unwrap();
    let info = mock_info("owner", &[]);

    // Call handle_dex_deposit_reply
    let res: cosmwasm_std::Response =
        execute(deps.as_mut(), env.clone(), info, ExecuteMsg::DexDeposit {}).unwrap();

    // Verify response
    assert_eq!(res.attributes.len(), 1);
    assert_eq!(res.attributes[0].key, "action");
    assert_eq!(res.attributes[0].value, "prepare_dex_deposit");

    // Verify that no messages were created (since this is just handling a reply)
    //
    // Verify that the config was updated with the current timestamp
    let updated_config = CONFIG.load(deps.as_ref().storage).unwrap();
    assert_eq!(updated_config.last_executed, env.block.time.seconds());
}

#[test]
fn test_dex_deposit_execute_success() {
=======
fn test_dex_deposit_with_empty_balances() {
    // Setup
    let mut querier = setup_mock_querier();
    let env = mock_env();
    let mut config = setup_test_config(env.clone());

    // Set contract balance to zero for both tokens
    querier.set_contract_balance(
        env.contract.address.as_ref(),
        vec![Coin::new(0u128, "token0"), Coin::new(0u128, "token1")],
    );

    let mut deps = mock_dependencies_with_custom_querier(querier);
    CONFIG.save(deps.as_mut().storage, &config).unwrap();

    // Execute dex_deposit
    let info = mock_info("owner", &[]);
    let res = execute(deps.as_mut(), env.clone(), info, ExecuteMsg::DexDeposit {}).unwrap();

    // Verify that no deposit messages were created (no funds to deposit)
    assert_eq!(res.messages.len(), 0);

    // Verify response attributes
    assert_eq!(res.attributes.len(), 1);
    assert_eq!(res.attributes[0].key, "action");
    assert_eq!(res.attributes[0].value, "dex_deposit");
}

#[test]
fn test_dex_deposit_with_price_error() {
>>>>>>> 89cbd57e
    // Setup
    let mut querier = setup_mock_querier();
    let env = mock_env();

<<<<<<< HEAD
    // Set up contract balances
    querier.set_contract_balance(
        env.contract.address.as_ref(),
        vec![
            Coin::new(1000000u128, "token0"),
            Coin::new(1000000u128, "token1"),
        ],
    );

    let mut deps = mock_dependencies_with_custom_querier(querier);
    let config = setup_test_config(env.clone());

    // Store config
    CONFIG.save(deps.as_mut().storage, &config).unwrap();
    let info = mock_info("owner", &[]);

    // Call execute with DexDeposit message
    let res = execute(deps.as_mut(), env.clone(), info, ExecuteMsg::DexDeposit {}).unwrap();

    // Verify response
    assert_eq!(res.attributes.len(), 1);
    assert_eq!(res.attributes[0].key, "action");
    assert_eq!(res.attributes[0].value, "prepare_dex_deposit");

    // Verify that two submessages were created
    assert_eq!(res.messages.len(), 2);

    // Check both messages are MsgPlaceLimitOrder with the correct reply ID
    for (i, msg) in res.messages.iter().enumerate() {
        match msg {
            cosmwasm_std::SubMsg { id, msg, .. } => {
                // Check that it's using the correct reply ID
                assert_eq!(*id, 3 + i as u64);

                // Check that it's a message to place limit order
                match msg {
                    cosmwasm_std::CosmosMsg::Any(any_msg) => {
                        assert_eq!(
                            any_msg.type_url, "/neutron.dex.MsgPlaceLimitOrder",
                            "Message {}: Expected MsgPlaceLimitOrder message, got: {}",
                            i, any_msg.type_url
                        );
                    }
                    _ => panic!("Message {}: Expected Any message for MsgPlaceLimitOrder", i),
                }
            }
            _ => panic!("Message {}: Expected SubMsg", i),
        }
    }

    // Verify that the config was updated with the current timestamp
    let updated_config = CONFIG.load(deps.as_ref().storage).unwrap();
    assert_eq!(updated_config.last_executed, env.block.time.seconds());
=======
    // Set up querier to return an error for price queries
    querier.set_price_error(true);

    let mut deps = mock_dependencies_with_custom_querier(querier);
    let config = setup_test_config(env.clone());
    CONFIG.save(deps.as_mut().storage, &config).unwrap();

    // Execute dex_deposit
    let info = mock_info("owner", &[]);
    let err = execute(deps.as_mut(), env.clone(), info, ExecuteMsg::DexDeposit {}).unwrap_err();

    // Verify error is related to price fetching
    assert!(matches!(err, ContractError::OracleError { .. }));
>>>>>>> 89cbd57e
}<|MERGE_RESOLUTION|>--- conflicted
+++ resolved
@@ -790,10 +790,7 @@
     // tick_index = -log(2) / log(1.0001)
     // tick_index = -0.693147 / 0.00009999
     // tick_index ≈ -6932
-<<<<<<< HEAD
     // rounding down -> -6932
-=======
->>>>>>> 89cbd57e
     let expected_tick_index = -6932;
     querier.set_price_response(price_response.clone());
     let mut deps = mock_dependencies_with_custom_querier(querier);
@@ -1170,7 +1167,6 @@
 }
 
 #[test]
-<<<<<<< HEAD
 fn test_handle_dex_deposit_reply_success() {
     // Setup
     let mut querier = setup_mock_querier();
@@ -1210,43 +1206,10 @@
 
 #[test]
 fn test_dex_deposit_execute_success() {
-=======
-fn test_dex_deposit_with_empty_balances() {
-    // Setup
-    let mut querier = setup_mock_querier();
-    let env = mock_env();
-    let mut config = setup_test_config(env.clone());
-
-    // Set contract balance to zero for both tokens
-    querier.set_contract_balance(
-        env.contract.address.as_ref(),
-        vec![Coin::new(0u128, "token0"), Coin::new(0u128, "token1")],
-    );
-
-    let mut deps = mock_dependencies_with_custom_querier(querier);
-    CONFIG.save(deps.as_mut().storage, &config).unwrap();
-
-    // Execute dex_deposit
-    let info = mock_info("owner", &[]);
-    let res = execute(deps.as_mut(), env.clone(), info, ExecuteMsg::DexDeposit {}).unwrap();
-
-    // Verify that no deposit messages were created (no funds to deposit)
-    assert_eq!(res.messages.len(), 0);
-
-    // Verify response attributes
-    assert_eq!(res.attributes.len(), 1);
-    assert_eq!(res.attributes[0].key, "action");
-    assert_eq!(res.attributes[0].value, "dex_deposit");
-}
-
-#[test]
-fn test_dex_deposit_with_price_error() {
->>>>>>> 89cbd57e
-    // Setup
-    let mut querier = setup_mock_querier();
-    let env = mock_env();
-
-<<<<<<< HEAD
+    // Setup
+    let mut querier = setup_mock_querier();
+    let env = mock_env();
+
     // Set up contract balances
     querier.set_contract_balance(
         env.contract.address.as_ref(),
@@ -1300,7 +1263,43 @@
     // Verify that the config was updated with the current timestamp
     let updated_config = CONFIG.load(deps.as_ref().storage).unwrap();
     assert_eq!(updated_config.last_executed, env.block.time.seconds());
-=======
+}
+
+#[test]
+fn test_dex_deposit_with_empty_balances() {
+    // Setup
+    let mut querier = setup_mock_querier();
+    let env = mock_env();
+    let mut config = setup_test_config(env.clone());
+
+    // Set contract balance to zero for both tokens
+    querier.set_contract_balance(
+        env.contract.address.as_ref(),
+        vec![Coin::new(0u128, "token0"), Coin::new(0u128, "token1")],
+    );
+
+    let mut deps = mock_dependencies_with_custom_querier(querier);
+    CONFIG.save(deps.as_mut().storage, &config).unwrap();
+
+    // Execute dex_deposit
+    let info = mock_info("owner", &[]);
+    let res = handle_dex_deposit_reply(deps.as_mut(), env.clone()).unwrap();
+
+    // Verify that no deposit messages were created (no funds to deposit)
+    assert_eq!(res.messages.len(), 0);
+
+    // Verify response attributes
+    assert_eq!(res.attributes.len(), 1);
+    assert_eq!(res.attributes[0].key, "action");
+    assert_eq!(res.attributes[0].value, "dex_deposit");
+}
+
+#[test]
+fn test_dex_deposit_with_price_error() {
+    // Setup
+    let mut querier = setup_mock_querier();
+    let env = mock_env();
+
     // Set up querier to return an error for price queries
     querier.set_price_error(true);
 
@@ -1310,9 +1309,8 @@
 
     // Execute dex_deposit
     let info = mock_info("owner", &[]);
-    let err = execute(deps.as_mut(), env.clone(), info, ExecuteMsg::DexDeposit {}).unwrap_err();
+    let err = handle_dex_deposit_reply(deps.as_mut(), env.clone()).unwrap_err();
 
     // Verify error is related to price fetching
     assert!(matches!(err, ContractError::OracleError { .. }));
->>>>>>> 89cbd57e
 }
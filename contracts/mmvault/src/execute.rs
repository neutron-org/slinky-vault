use crate::error::ContractError;
use crate::msg::{CombinedPriceResponse, ConfigUpdateMsg, WithdrawPayload};
<<<<<<< HEAD
use crate::state::{
    CONFIG, CREATE_TOKEN_REPLY_ID, WITHDRAW_REPLY_ID, DEX_DEPOSIT_REPLY_ID_1, DEX_DEPOSIT_REPLY_ID_2
};
=======
use crate::state::{CONFIG, CREATE_TOKEN_REPLY_ID, WITHDRAW_REPLY_ID};
>>>>>>> 32d34af3
use crate::utils::*;
use cosmwasm_std::{
    Addr, Binary, Coin, CosmosMsg, DepsMut, Env, MessageInfo, Response, SubMsg, SubMsgResult,
    Uint128,
};
use neutron_std::types::neutron::dex::{DexQuerier, MsgWithdrawal, QueryAllUserDepositsResponse};
use neutron_std::types::neutron::util::precdec::PrecDec;
use neutron_std::types::osmosis::tokenfactory::v1beta1::{MsgCreateDenom, MsgMint};
use prost::Message;

pub fn deposit(deps: DepsMut, env: Env, info: MessageInfo) -> Result<Response, ContractError> {
    let mut messages: Vec<CosmosMsg> = vec![];
    // Load the contract configuration
    let mut config = CONFIG.load(deps.storage)?;

    if config.paused {
        return Err(ContractError::Paused {});
    }

    if let Some(response) = check_staleness(&env, &info, &mut config)? {
        CONFIG.save(deps.storage, &config)?;
        return Ok(response);
    }

    CONFIG.save(deps.storage, &config)?;

    // Extract the sent funds from the transaction info
    let sent_funds = info.funds;

    // If no funds are sent, return an error
    if sent_funds.is_empty() {
        return Err(ContractError::NoFundsSent {});
    }

    let mut token0_deposited = Uint128::zero();
    let mut token1_deposited = Uint128::zero();

    // Iterate through the sent funds
    for coin in sent_funds.iter() {
        if coin.denom == config.pair_data.token_0.denom {
            if coin.amount == Uint128::zero() {
                return Err(ContractError::InvalidTokenAmount);
            }
            token0_deposited += coin.amount;
        } else if coin.denom == config.pair_data.token_1.denom {
            if coin.amount == Uint128::zero() {
                return Err(ContractError::InvalidTokenAmount);
            }
            token1_deposited += coin.amount;
        } else {
            // Return an error if an unsupported token is sent
            return Err(ContractError::InvalidToken);
        }
    }
    // load token prices
    let prices: CombinedPriceResponse = get_prices(deps.as_ref(), env.clone())?;

    // get total contract balance, including value in active deposits.
    let (total_amount_0, total_amount_1) =
        get_virtual_contract_balance(env.clone(), &deps, config.clone())?;

    // Get the value of the tokens in the contract
    let (deposit_value_0, deposit_value_1) =
        get_token_value(prices.clone(), token0_deposited, token1_deposited)?;
    let (total_value_0, total_value_1) =
        get_token_value(prices.clone(), total_amount_0, total_amount_1)?;

    // calculate the total deposit value
    let total_value = total_value_0.checked_add(total_value_1)?;

    // check if they exceed the cap
    let exceeds_cap = total_value > PrecDec::from_atomics(config.deposit_cap, 0).unwrap();

    // Only enforce deposit cap for non-whitelisted addresses
    if exceeds_cap && !config.whitelist.contains(&info.sender) {
        return Err(ContractError::ExceedsDepositCap {});
    }

    // get the amount of LP tokens to mint
    let amount_to_mint = get_mint_amount(
        config.clone(),
        prices,
        deposit_value_0,
        deposit_value_1,
        total_amount_0,
        total_amount_1,
    )?;

<<<<<<< HEAD
    if amount_to_mint.is_zero() {
        return Err(ContractError::InvalidTokenMintAmount);
    }
=======
    config.total_shares += amount_to_mint;
    CONFIG.save(deps.storage, &config)?;
>>>>>>> 32d34af3

    // Mint LP tokens
    let mint_msg = MsgMint {
        sender: env.contract.address.to_string(),
        amount: Some(
            Coin {
                denom: config.lp_denom.clone(),
                amount: amount_to_mint,
            }
            .into(),
        ),
        mint_to_address: info.sender.to_string(),
    };
    messages.push(mint_msg.into());

    // Return a success response with updated balances
    Ok(Response::new()
        .add_messages(messages)
        .add_attribute("action", "deposit")
        .add_attribute("from", info.sender.to_string())
        .add_attribute("minted_amount", amount_to_mint.to_string()))
}

pub fn withdraw(
    deps: DepsMut,
    env: Env,
    info: MessageInfo,
    amount: Uint128,
) -> Result<Response, ContractError> {
    // Load the contract configuration
    let mut config = CONFIG.load(deps.storage)?;

    if let Some(response) = check_staleness(&env, &info, &mut config)? {
        CONFIG.save(deps.storage, &config)?;
        return Ok(response);
    }
    CONFIG.save(deps.storage, &config)?;
    let payload = WithdrawPayload {
        sender: info.sender.to_string(),
        amount: amount.to_string(),
    };

    let dex_querier = DexQuerier::new(&deps.querier);
    let res: QueryAllUserDepositsResponse =
        dex_querier.user_deposits_all(env.contract.address.to_string(), None, true)?;

    let mut messages: Vec<CosmosMsg> = vec![];

    // Add all withdrawals from existing deposits
    for deposit in res.deposits.iter() {
        let msg_withdrawal = MsgWithdrawal {
            creator: env.contract.address.to_string(),
            receiver: env.contract.address.to_string(),
            token_a: config.pair_data.token_0.denom.clone(),
            token_b: config.pair_data.token_1.denom.clone(),
            shares_to_remove: vec![deposit.shares_owned.parse().expect("Failed to parse")],
            tick_indexes_a_to_b: vec![deposit.center_tick_index],
            fees: vec![deposit.fee],
        };
        messages.push(msg_withdrawal.into());
    }
    // we know there are no deposits here, so we can query the contract balance directly
    // If no existing deposits, handle direct withdrawal
    if messages.is_empty() {
        let balances = query_contract_balance(&deps, env.clone(), config.pair_data.clone())?;
        let (withdrawal_messages, withdraw_amount_0, withdraw_amount_1) = get_withdrawal_messages(
            &env,
            &deps,
            &config,
            amount,
            info.sender.to_string(),
            balances[0].amount,
            balances[1].amount,
        )?;
        messages.extend(withdrawal_messages);

        config.total_shares = config.total_shares.checked_sub(amount)?;
        CONFIG.save(deps.storage, &config)?;

        return Ok(Response::new()
            .add_messages(messages)
            .add_attribute("action", "withdrawal")
            .add_attribute("withdraw_amount_0", withdraw_amount_0.to_string())
            .add_attribute("withdraw_amount_1", withdraw_amount_1.to_string()));
    }

    // Handle withdrawal from existing deposits
    Ok(Response::new()
        .add_submessages(flatten_msgs_always_reply(
            &[messages],
            WITHDRAW_REPLY_ID,
            Some(Binary::from(payload.encode_to_vec())),
        )?)
        .add_attribute("action", "withdrawal"))
}

pub fn dex_deposit(deps: DepsMut, env: Env, info: MessageInfo) -> Result<Response, ContractError> {
    // Load the contract configuration
    let mut config = CONFIG.load(deps.storage)?;

    if let Some(response) = check_staleness(&env, &info, &mut config)? {
        CONFIG.save(deps.storage, &config)?;
        return Ok(response);
    }

    CONFIG.save(deps.storage, &config)?;

    if config.paused {
        return Err(ContractError::Paused {});
    }

    if !config.whitelist.contains(&info.sender) {
        return Err(ContractError::Unauthorized {});
    }

    // Check if there are any active deposits
    let dex_querier = DexQuerier::new(&deps.querier);
    let res: QueryAllUserDepositsResponse =
        dex_querier.user_deposits_all(env.contract.address.to_string(), None, true)?;

    if !res.deposits.is_empty() {
        return Err(ContractError::ActiveDepositsExist {});
    }

    // get the current slinky price and tick index
    let prices: crate::msg::CombinedPriceResponse = get_prices(deps.as_ref(), env.clone())?;
    let tick_index = price_to_tick_index(prices.price_0_to_1)?;

<<<<<<< HEAD
    let prepare_state_messages = prepare_state(&deps, &env, &config, tick_index, prices)?;
    
    // Create submessages with appropriate payload IDs
    let mut submessages = Vec::new();
    
    for (i, msg) in prepare_state_messages.into_iter().enumerate() {
        if i == 0 {
            submessages.push(SubMsg::reply_always(msg, DEX_DEPOSIT_REPLY_ID_1));
        } else {
            submessages.push(SubMsg::reply_always(msg, DEX_DEPOSIT_REPLY_ID_2));
        }
    }
    
=======
    let balances = query_contract_balance(&deps, env.clone(), config.pair_data.clone())?;

    let messages = get_deposit_messages(
        &env,
        config.clone(),
        tick_index,
        prices,
        balances[0].amount,
        balances[1].amount,
    )?;

>>>>>>> 32d34af3
    Ok(Response::new()
        .add_submessages(submessages)
        .add_attribute("action", "prepare_dex_deposit")
    )
}

pub fn dex_withdrawal(
    deps: DepsMut,
    env: Env,
    info: MessageInfo,
) -> Result<Response, ContractError> {
    let config = CONFIG.load(deps.storage)?;
    // Verify that the sender is the owner
    if !config.whitelist.contains(&info.sender) {
        return Err(ContractError::Unauthorized {});
    }

    // Check if there are any active deposits
    let dex_querier = DexQuerier::new(&deps.querier);
    let res: QueryAllUserDepositsResponse =
        dex_querier.user_deposits_all(env.contract.address.to_string(), None, true)?;

    // Create withdrawal messages
    let messages = res
        .deposits
        .iter()
        .map(|deposit| {
            Into::<CosmosMsg>::into(MsgWithdrawal {
                creator: env.contract.address.to_string(),
                receiver: env.contract.address.to_string(),
                token_a: config.pair_data.token_0.denom.clone(),
                token_b: config.pair_data.token_1.denom.clone(),
                shares_to_remove: vec![deposit
                    .shares_owned
                    .parse()
                    .expect("Failed to parse the string as an integer")],
                tick_indexes_a_to_b: vec![deposit.center_tick_index],
                fees: vec![deposit.fee],
            })
        })
        .collect::<Vec<CosmosMsg>>();

    // Add the message to the response and return
    Ok(Response::new()
        .add_messages(messages)
        .add_attribute("action", "dex_withdrawal"))
}

pub fn handle_withdrawal_reply(
    deps: DepsMut,
    env: Env,
    msg_result: SubMsgResult,
    burn_amount: Uint128,
    beneficiary: String,
) -> Result<Response, ContractError> {
    match msg_result {
        SubMsgResult::Ok(_result) => {
            let mut messages: Vec<CosmosMsg> = vec![];
            let config = CONFIG.load(deps.storage)?;
            // we know there are no deposits here, so we can query the contract balance directly
            let balances = query_contract_balance(&deps, env.clone(), config.pair_data.clone())?;

            let (withdrawal_messages, withdraw_amount_0, withdraw_amount_1) =
                get_withdrawal_messages(
                    &env,
                    &deps,
                    &config.clone(),
                    burn_amount,
                    beneficiary,
                    balances[0].amount,
                    balances[1].amount,
                )?;
            messages.extend(withdrawal_messages);

            // update the deposited value
            let prices: CombinedPriceResponse = get_prices(deps.as_ref(), env.clone())?;

            let tick_index = price_to_tick_index(prices.price_0_to_1)?;

            // Create deposit messages
            let deposit_msgs = get_deposit_messages(
                &env,
                config,
                tick_index,
                prices,
                balances[0].amount - withdraw_amount_0,
                balances[1].amount - withdraw_amount_1,
            )?;
            messages.extend(deposit_msgs);
            Ok(Response::new()
                .add_messages(messages)
                .add_attribute("action", "withdrawal_reply_success")
                .add_attribute("next_action", "create_new_deposit"))
        }
        SubMsgResult::Err(err) => Ok(Response::new()
            .add_attribute("action", "withdrawal_reply_error")
            .add_attribute("error", err)),
    }
}

pub fn execute_create_token(
    deps: DepsMut,
    env: Env,
    info: MessageInfo,
) -> Result<Response, ContractError> {
    let config = CONFIG.load(deps.storage)?;

    if !config.whitelist.contains(&info.sender) {
        return Err(ContractError::Unauthorized {});
    }

    if !config.lp_denom.is_empty() {
        return Err(ContractError::TokenAlreadyCreated {});
    }

    // Create subdenom
    let subdenom = format!(
        "{}-{}",
        config.pair_data.token_0.pair.base, config.pair_data.token_1.pair.base
    );

    // Create the full denom string that will be used later
    let full_denom = format!("factory/{}/{}", env.contract.address, subdenom);

    let msg = SubMsg::reply_on_success(
        MsgCreateDenom {
            sender: env.contract.address.to_string(),
            subdenom: subdenom.clone(),
        },
        CREATE_TOKEN_REPLY_ID,
    );

    Ok(Response::new()
        .add_submessage(msg)
        .add_attribute("action", "create_token")
        .add_attribute("denom", full_denom))
}

pub fn handle_create_token_reply(
    deps: DepsMut,
    msg_result: SubMsgResult,
) -> Result<Response, ContractError> {
    match msg_result {
        SubMsgResult::Ok(result) => {
            let denom = extract_denom(&result)?;

            let mut config = CONFIG.load(deps.storage)?;
            config.lp_denom = denom.clone();
            CONFIG.save(deps.storage, &config)?;

            Ok(Response::new()
                .add_attribute("action", "create_token_reply_success")
                .add_attribute("new_token_denom", denom.clone()))
        }
        SubMsgResult::Err(err) => Ok(Response::new()
            .add_attribute("action", "create_token_reply_error")
            .add_attribute("error", err)),
    }
}

pub fn update_config(
    deps: DepsMut,
    _env: Env,
    info: MessageInfo,
    update: ConfigUpdateMsg,
) -> Result<Response, ContractError> {
    let mut config = CONFIG.load(deps.storage)?;

    if !config.whitelist.contains(&info.sender) {
        return Err(ContractError::Unauthorized {});
    }

    // Update owner if provided
    if let Some(whitelist) = update.whitelist {
        let whitelist = whitelist
            .iter()
            .map(|addr| deps.api.addr_validate(addr).map_err(ContractError::Std))
            .collect::<Result<Vec<Addr>, ContractError>>()?;
        config.whitelist = whitelist;
    }

    // Update max_blocks_old if provided
    if let Some(max_blocks_old_token_a) = update.max_blocks_old_token_a {
        config.pair_data.token_0.max_blocks_old = max_blocks_old_token_a;
    }

    if let Some(max_blocks_old_token_b) = update.max_blocks_old_token_b {
        config.pair_data.token_1.max_blocks_old = max_blocks_old_token_b;
    }

    // Update deposit_cap if provided
    if let Some(deposit_cap) = update.deposit_cap {
        config.deposit_cap = deposit_cap;
    }

    // Update timestamp_stale if provided
    if let Some(timestamp_stale) = update.timestamp_stale {
        if timestamp_stale == 0 {
            return Err(ContractError::InvalidConfig {
                reason: "timestamp_stale must be greater than 0".to_string(),
            });
        }
        config.timestamp_stale = timestamp_stale;
    }

    // Update fee_tier_config if provided
    if let Some(fee_tier_config) = update.fee_tier_config {
        // Validate fee tiers
        let mut total_percentage = 0u64;
        for tier in &fee_tier_config.fee_tiers {
            total_percentage += tier.percentage;
        }
        if total_percentage != 100 {
            return Err(ContractError::InvalidFeeTier {
                reason: "Total fee tier percentages must add to 100%".to_string(),
            });
        }
        config.fee_tier_config = fee_tier_config;
    }

    if let Some(paused) = update.paused {
        config.paused = paused;
    }

    if let Some(skew) = update.skew {
        config.skew = skew;
    }

    if let Some(imbalance) = update.imbalance {
        config.imbalance = imbalance;
    }

    if let Some(oracle_contract) = update.oracle_contract {
        config.oracle_contract = deps
            .api
            .addr_validate(&oracle_contract)
            .map_err(ContractError::Std)?;
    }

    // Save updated config
    CONFIG.save(deps.storage, &config)?;

    Ok(Response::new()
        .add_attribute("action", "update_config")
        .add_attribute("owner", format!("{:?}", config.whitelist))
        .add_attribute(
            "max_blocks_old_token_a",
            config.pair_data.token_0.max_blocks_old.to_string(),
        )
        .add_attribute(
            "max_blocks_old_token_b",
            config.pair_data.token_1.max_blocks_old.to_string(),
        )
        .add_attribute("deposit_cap", config.deposit_cap.to_string())
        .add_attribute("timestamp_stale", config.timestamp_stale.to_string())
        .add_attribute("total_shares", config.total_shares.to_string())
        .add_attribute("lp_denom", config.lp_denom))
}

pub fn handle_dex_deposit_reply(
    deps: DepsMut,
    env: Env,
) -> Result<Response, ContractError> {
    let config = CONFIG.load(deps.storage)?;

    deps.api.debug(&format!(">>>>>>>HERE DEPOSIT BEGINS"));
    let prices = get_prices(deps.as_ref(), env.clone())?;
    let tick_index = price_to_tick_index(prices.price_0_to_1)?;
    let balances = query_contract_balance(&deps, env.clone(), config.pair_data.clone())?;

    let messages = get_deposit_messages(
        &env,
        config.clone(),
        tick_index,
        prices,
        balances[0].amount,
        balances[1].amount,
    )?;
    Ok(Response::new()
        .add_messages(messages)
        .add_attribute("action", "dex_deposit"))
}<|MERGE_RESOLUTION|>--- conflicted
+++ resolved
@@ -1,12 +1,8 @@
 use crate::error::ContractError;
 use crate::msg::{CombinedPriceResponse, ConfigUpdateMsg, WithdrawPayload};
-<<<<<<< HEAD
 use crate::state::{
     CONFIG, CREATE_TOKEN_REPLY_ID, WITHDRAW_REPLY_ID, DEX_DEPOSIT_REPLY_ID_1, DEX_DEPOSIT_REPLY_ID_2
 };
-=======
-use crate::state::{CONFIG, CREATE_TOKEN_REPLY_ID, WITHDRAW_REPLY_ID};
->>>>>>> 32d34af3
 use crate::utils::*;
 use cosmwasm_std::{
     Addr, Binary, Coin, CosmosMsg, DepsMut, Env, MessageInfo, Response, SubMsg, SubMsgResult,
@@ -95,14 +91,11 @@
         total_amount_1,
     )?;
 
-<<<<<<< HEAD
     if amount_to_mint.is_zero() {
         return Err(ContractError::InvalidTokenMintAmount);
     }
-=======
     config.total_shares += amount_to_mint;
     CONFIG.save(deps.storage, &config)?;
->>>>>>> 32d34af3
 
     // Mint LP tokens
     let mint_msg = MsgMint {
@@ -231,8 +224,7 @@
     let prices: crate::msg::CombinedPriceResponse = get_prices(deps.as_ref(), env.clone())?;
     let tick_index = price_to_tick_index(prices.price_0_to_1)?;
 
-<<<<<<< HEAD
-    let prepare_state_messages = prepare_state(&deps, &env, &config, tick_index, prices)?;
+    let prepare_state_messages = prepare_state(&deps, &env, &config, tick_index, prices.clone())?;
     
     // Create submessages with appropriate payload IDs
     let mut submessages = Vec::new();
@@ -245,7 +237,6 @@
         }
     }
     
-=======
     let balances = query_contract_balance(&deps, env.clone(), config.pair_data.clone())?;
 
     let messages = get_deposit_messages(
@@ -257,7 +248,6 @@
         balances[1].amount,
     )?;
 
->>>>>>> 32d34af3
     Ok(Response::new()
         .add_submessages(submessages)
         .add_attribute("action", "prepare_dex_deposit")

use crate::error::ContractError;
use crate::msg::{CombinedPriceResponse, ConfigUpdateMsg, WithdrawPayload};
use crate::state::{
    CONFIG, CREATE_TOKEN_REPLY_ID, DEX_DEPOSIT_REPLY_HANDLER_REPLY_ID, DEX_DEPOSIT_REPLY_ID_1,
    DEX_DEPOSIT_REPLY_ID_2, WITHDRAW_REPLY_ID,
};
use crate::utils::*;
use cosmwasm_std::{
    attr, Addr, Binary, Coin, CosmosMsg, DepsMut, Env, MessageInfo, Response, SubMsg, SubMsgResult,
    Uint128,
};
use neutron_std::types::neutron::dex::{DexQuerier, MsgWithdrawal, QueryAllUserDepositsResponse};
use neutron_std::types::neutron::util::precdec::PrecDec;
use neutron_std::types::osmosis::tokenfactory::v1beta1::{MsgCreateDenom, MsgMint};
use prost::Message;

/// Deposit funds into the contract.
pub fn deposit(deps: DepsMut, env: Env, info: MessageInfo) -> Result<Response, ContractError> {
    let mut messages: Vec<CosmosMsg> = vec![];
    // Load the contract configuration
    let mut config = CONFIG.load(deps.storage)?;

    if config.paused {
        return Err(ContractError::Paused {});
    }

    if let Some(response) = check_staleness(&env, &info, &mut config)? {
        CONFIG.save(deps.storage, &config)?;
        return Ok(response);
    }

    CONFIG.save(deps.storage, &config)?;

    // Extract the sent funds from the transaction info
    let sent_funds = info.funds;

    // If no funds are sent, return an error
    if sent_funds.is_empty() {
        return Err(ContractError::NoFundsSent {});
    }

    let mut token0_deposited = Uint128::zero();
    let mut token1_deposited = Uint128::zero();

    // Iterate through the sent funds
    for coin in sent_funds.iter() {
        if coin.denom == config.pair_data.token_0.denom {
            if coin.amount == Uint128::zero() {
                return Err(ContractError::InvalidTokenAmount);
            }
            token0_deposited += coin.amount;
        } else if coin.denom == config.pair_data.token_1.denom {
            if coin.amount == Uint128::zero() {
                return Err(ContractError::InvalidTokenAmount);
            }
            token1_deposited += coin.amount;
        } else {
            // Return an error if an unsupported token is sent
            return Err(ContractError::InvalidToken);
        }
    }
    // load token prices
    let prices: CombinedPriceResponse = get_prices(deps.as_ref(), env.clone())?;

    // get total contract balance, including value in active deposits.
    let (total_amount_0, total_amount_1) =
        get_virtual_contract_balance(env.clone(), deps.as_ref(), config.clone())?;

    // Get the value of the tokens in the contract
    let (deposit_value_0, deposit_value_1) =
        get_token_value(prices.clone(), token0_deposited, token1_deposited)?;
    let (total_value_0, total_value_1) =
        get_token_value(prices.clone(), total_amount_0, total_amount_1)?;

    // calculate the total deposit value
    let total_value = total_value_0.checked_add(total_value_1)?;

    // check if they exceed the cap
    let exceeds_cap = total_value > PrecDec::from_atomics(config.deposit_cap, 0).unwrap();

    // Only enforce deposit cap for non-whitelisted addresses
    if exceeds_cap && !config.whitelist.contains(&info.sender) {
        return Err(ContractError::ExceedsDepositCap {});
    }

    // get the amount of LP tokens to mint
    let amount_to_mint = get_mint_amount(
        config.clone(),
        prices,
        deposit_value_0,
        deposit_value_1,
        total_amount_0,
        total_amount_1,
    )?;

    if amount_to_mint.is_zero() {
        return Err(ContractError::InvalidTokenMintAmount);
    }
    config.total_shares += amount_to_mint;
    CONFIG.save(deps.storage, &config)?;

    // Mint LP tokens
    let mint_msg = MsgMint {
        sender: env.contract.address.to_string(),
        amount: Some(
            Coin {
                denom: config.lp_denom.clone(),
                amount: amount_to_mint,
            }
            .into(),
        ),
        mint_to_address: info.sender.to_string(),
    };
    messages.push(mint_msg.into());

    // Return a success response with updated balances
    Ok(Response::new()
        .add_messages(messages)
        .add_attribute("action", "deposit")
        .add_attribute("token_0_deposited", token0_deposited.to_string())
        .add_attribute("token_1_deposited", token1_deposited.to_string())
        .add_attribute("from", info.sender.to_string())
        .add_attribute("minted_amount", amount_to_mint.to_string())
        .add_attribute("total_shares", config.total_shares.to_string()))
}

/// Withdraw funds from the contract by burning LP tokens
pub fn withdraw(
    deps: DepsMut,
    env: Env,
    info: MessageInfo,
    amount: Uint128,
) -> Result<Response, ContractError> {
    // Load the contract configuration
    let mut config = CONFIG.load(deps.storage)?;

    if let Some(response) = check_staleness(&env, &info, &mut config)? {
        CONFIG.save(deps.storage, &config)?;
        return Ok(response);
    }
    CONFIG.save(deps.storage, &config)?;
    let payload = WithdrawPayload {
        sender: info.sender.to_string(),
        amount: amount.to_string(),
    };

    let dex_querier = DexQuerier::new(&deps.querier);
    let res: QueryAllUserDepositsResponse =
        dex_querier.user_deposits_all(env.contract.address.to_string(), None, true)?;

    let mut messages: Vec<CosmosMsg> = vec![];

    // Add all withdrawals from existing deposits
    for deposit in res.deposits.iter() {
        let msg_withdrawal = MsgWithdrawal {
            creator: env.contract.address.to_string(),
            receiver: env.contract.address.to_string(),
            token_a: config.pair_data.token_0.denom.clone(),
            token_b: config.pair_data.token_1.denom.clone(),
            shares_to_remove: vec![deposit.shares_owned.parse().expect("Failed to parse")],
            tick_indexes_a_to_b: vec![deposit.center_tick_index],
            fees: vec![deposit.fee],
        };
        messages.push(msg_withdrawal.into());
    }
    // we know there are no deposits here, so we can query the contract balance directly
    // If no existing deposits, handle direct withdrawal
    if messages.is_empty() {
        let balances =
            query_contract_balance(deps.as_ref(), env.clone(), config.pair_data.clone())?;
        let (withdrawal_messages, withdraw_amount_0, withdraw_amount_1) = get_withdrawal_messages(
            &env,
            &deps,
            &config,
            amount,
            info.sender.to_string(),
            balances[0].amount,
            balances[1].amount,
        )?;
        messages.extend(withdrawal_messages);

        config.total_shares = config.total_shares.checked_sub(amount)?;
        CONFIG.save(deps.storage, &config)?;

        return Ok(Response::new()
            .add_messages(messages)
            .add_attribute("action", "withdrawal")
            .add_attribute("withdraw_amount_0", withdraw_amount_0.to_string())
            .add_attribute("withdraw_amount_1", withdraw_amount_1.to_string())
            .add_attribute("shares_burned", amount.to_string())
            .add_attribute("total_shares", config.total_shares.to_string()));
    }

    // Handle withdrawal from existing deposits
    Ok(Response::new()
        .add_submessages(flatten_msgs_always_reply(
            &[messages],
            WITHDRAW_REPLY_ID,
            Some(Binary::from(payload.encode_to_vec())),
        )?)
        .add_attribute("action", "withdrawal"))
}

/// Privilaged function to perform a DEX deposit.
pub fn dex_deposit(deps: DepsMut, env: Env, info: MessageInfo) -> Result<Response, ContractError> {
    // Load the contract configuration
    let mut config = CONFIG.load(deps.storage)?;

    if let Some(response) = check_staleness(&env, &info, &mut config)? {
        CONFIG.save(deps.storage, &config)?;
        return Ok(response);
    }

    CONFIG.save(deps.storage, &config)?;

    if config.paused {
        return Err(ContractError::Paused {});
    }

    if !config.whitelist.contains(&info.sender) {
        return Err(ContractError::Unauthorized {});
    }

    // Check if there are any active deposits
    let dex_querier = DexQuerier::new(&deps.querier);
    let res: QueryAllUserDepositsResponse =
        dex_querier.user_deposits_all(env.contract.address.to_string(), None, true)?;

    if !res.deposits.is_empty() {
        return Err(ContractError::ActiveDepositsExist {});
    }

    // get the current slinky price and tick index
    let prices: crate::msg::CombinedPriceResponse = get_prices(deps.as_ref(), env.clone())?;
    let tick_index = price_to_tick_index(prices.price_0_to_1)?;

<<<<<<< HEAD
    // prepare the state for the AMM Deposit.
    let prepare_state_messages = prepare_state(&deps, &env, &config, tick_index, prices.clone())?;
=======
    let balances = query_contract_balance(deps.as_ref(), env.clone(), config.pair_data.clone())?;
>>>>>>> a95ec23d

    // Create submessages with appropriate payload IDs
    let mut submessages = Vec::new();

    // Create submessages with appropriate payload IDs. They need separate payload IDs as we reploy only on the DEX_DEPOSIT_REPLY_ID_2
    // Both messages need handling because either or both LOs can fail. We need to handle both cases gracefully without reverting
    // and always handle the reply after the last one is received.
    for (i, msg) in prepare_state_messages.into_iter().enumerate() {
        if i == 0 {
            submessages.push(SubMsg::reply_always(msg, DEX_DEPOSIT_REPLY_ID_1));
        } else {
            submessages.push(SubMsg::reply_always(msg, DEX_DEPOSIT_REPLY_ID_2));
        }
    }

    Ok(Response::new()
        .add_submessages(submessages)
        .add_attribute("action", "prepare_dex_deposit"))
}

/// Privilaged function to perform a DEX withdrawal.
pub fn dex_withdrawal(
    deps: DepsMut,
    env: Env,
    info: MessageInfo,
) -> Result<Response, ContractError> {
    let config = CONFIG.load(deps.storage)?;
    // Verify that the sender is the owner
    if !config.whitelist.contains(&info.sender) {
        return Err(ContractError::Unauthorized {});
    }

    // Check if there are any active deposits
    let dex_querier = DexQuerier::new(&deps.querier);
    let res: QueryAllUserDepositsResponse =
        dex_querier.user_deposits_all(env.contract.address.to_string(), None, true)?;

    // Create withdrawal messages
    let messages = res
        .deposits
        .iter()
        .map(|deposit| {
            Into::<CosmosMsg>::into(MsgWithdrawal {
                creator: env.contract.address.to_string(),
                receiver: env.contract.address.to_string(),
                token_a: config.pair_data.token_0.denom.clone(),
                token_b: config.pair_data.token_1.denom.clone(),
                shares_to_remove: vec![deposit
                    .shares_owned
                    .parse()
                    .expect("Failed to parse the string as an integer")],
                tick_indexes_a_to_b: vec![deposit.center_tick_index],
                fees: vec![deposit.fee],
            })
        })
        .collect::<Vec<CosmosMsg>>();

    // Add the message to the response and return
    Ok(Response::new()
        .add_messages(messages)
        .add_attribute("action", "dex_withdrawal"))
}

/// Handle the withdrawal reply. withdraw function will reply if there are active DEX deposits.
/// This is called as reply once deposits are withdrawn.
pub fn handle_withdrawal_reply(
    deps: DepsMut,
    env: Env,
    msg_result: SubMsgResult,
    burn_amount: Uint128,
    beneficiary: String,
) -> Result<Response, ContractError> {
    match msg_result {
        SubMsgResult::Ok(_result) => {
            let mut messages: Vec<CosmosMsg> = vec![];
            let mut config = CONFIG.load(deps.storage)?;

            // reduce total shares by the amount burned
            config.total_shares = config.total_shares.checked_sub(burn_amount)?;
            CONFIG.save(deps.storage, &config)?;

            // we know there are no deposits here, so we can query the contract balance directly
            let balances =
                query_contract_balance(deps.as_ref(), env.clone(), config.pair_data.clone())?;

            let (withdrawal_messages, withdraw_amount_0, withdraw_amount_1) =
                get_withdrawal_messages(
                    &env,
                    &deps,
                    &config.clone(),
                    burn_amount,
                    beneficiary,
                    balances[0].amount,
                    balances[1].amount,
                )?;
            messages.extend(withdrawal_messages);

            // update the deposited value
            let prices: CombinedPriceResponse = get_prices(deps.as_ref(), env.clone())?;

            let tick_index = price_to_tick_index(prices.price_0_to_1)?;

            // Create deposit messages
            let deposit_msgs = get_deposit_messages(
                &env,
                config.clone(),
                tick_index,
                prices,
                balances[0].amount - withdraw_amount_0,
                balances[1].amount - withdraw_amount_1,
            )?;
            messages.extend(deposit_msgs);
            Ok(Response::new()
                .add_messages(messages)
                .add_attribute("action", "withdrawal_reply_success")
                .add_attribute("next_action", "create_new_deposit")
                .add_attribute("withdrawn_token_0", withdraw_amount_0.to_string())
                .add_attribute("withdrawn_token_1", withdraw_amount_1.to_string())
                .add_attribute("shares_burned", burn_amount.to_string())
                .add_attribute("total_shares", config.total_shares.to_string()))
        }
        SubMsgResult::Err(err) => Ok(Response::new()
            .add_attribute("action", "withdrawal_reply_error")
            .add_attribute("error", err)),
    }
}

/// Privilaged function to create the contract's LP token. Can only be called once.
pub fn execute_create_token(
    deps: DepsMut,
    env: Env,
    info: MessageInfo,
) -> Result<Response, ContractError> {
    let config = CONFIG.load(deps.storage)?;

    if !config.whitelist.contains(&info.sender) {
        return Err(ContractError::Unauthorized {});
    }

    if !config.lp_denom.is_empty() {
        return Err(ContractError::TokenAlreadyCreated {});
    }

    // Create subdenom
    let subdenom = format!(
        "{}-{}",
        config.pair_data.token_0.pair.base, config.pair_data.token_1.pair.base
    );

    // Create the full denom string that will be used later
    let full_denom = format!("factory/{}/{}", env.contract.address, subdenom);

    let msg = SubMsg::reply_on_success(
        MsgCreateDenom {
            sender: env.contract.address.to_string(),
            subdenom: subdenom.clone(),
        },
        CREATE_TOKEN_REPLY_ID,
    );

    Ok(Response::new()
        .add_submessage(msg)
        .add_attribute("action", "create_token")
        .add_attribute("denom", full_denom))
}

/// Handle the create token reply. This is called as reply once the create token message is processed.
pub fn handle_create_token_reply(
    deps: DepsMut,
    msg_result: SubMsgResult,
) -> Result<Response, ContractError> {
    match msg_result {
        SubMsgResult::Ok(result) => {
            let denom = extract_denom(&result)?;

            let mut config = CONFIG.load(deps.storage)?;
            config.lp_denom = denom.clone();
            CONFIG.save(deps.storage, &config)?;

            Ok(Response::new()
                .add_attribute("action", "create_token_reply_success")
                .add_attribute("new_token_denom", denom.clone()))
        }
        SubMsgResult::Err(err) => Ok(Response::new()
            .add_attribute("action", "create_token_reply_error")
            .add_attribute("error", err)),
    }
}

/// Privilaged function to update the contract config.
pub fn update_config(
    deps: DepsMut,
    _env: Env,
    info: MessageInfo,
    update: ConfigUpdateMsg,
) -> Result<Response, ContractError> {
    let mut config = CONFIG.load(deps.storage)?;
    let mut attrs = vec![];

    if !config.whitelist.contains(&info.sender) {
        return Err(ContractError::Unauthorized {});
    }

    // Update owner if provided
    if let Some(whitelist) = update.whitelist {
        let whitelist = whitelist
            .iter()
            .map(|addr| deps.api.addr_validate(addr).map_err(ContractError::Std))
            .collect::<Result<Vec<Addr>, ContractError>>()?;
        config.whitelist = whitelist.clone();
        attrs.push(attr("whitelist", format!("{:?}", whitelist)));
    }

    // Update max_blocks_old if provided
    if let Some(max_blocks_old_token_a) = update.max_blocks_old_token_a {
        config.pair_data.token_0.max_blocks_old = max_blocks_old_token_a;
        attrs.push(attr(
            "max_blocks_old_token_a",
            max_blocks_old_token_a.to_string(),
        ));
    }

    if let Some(max_blocks_old_token_b) = update.max_blocks_old_token_b {
        config.pair_data.token_1.max_blocks_old = max_blocks_old_token_b;
        attrs.push(attr(
            "max_blocks_old_token_b",
            max_blocks_old_token_b.to_string(),
        ));
    }

    // Update deposit_cap if provided
    if let Some(deposit_cap) = update.deposit_cap {
        config.deposit_cap = deposit_cap;
    }

    // Update timestamp_stale if provided
    if let Some(timestamp_stale) = update.timestamp_stale {
        if timestamp_stale == 0 {
            return Err(ContractError::InvalidConfig {
                reason: "timestamp_stale must be greater than 0".to_string(),
            });
        }
        config.timestamp_stale = timestamp_stale;
        attrs.push(attr("timestamp_stale", timestamp_stale.to_string()));
    }

    // Update fee_tier_config if provided
    if let Some(fee_tier_config) = update.fee_tier_config {
        // Validate fee tiers
        let mut total_percentage = 0u64;
        for tier in &fee_tier_config.fee_tiers {
            total_percentage += tier.percentage;
        }
        if total_percentage != 100 {
            return Err(ContractError::InvalidFeeTier {
                reason: "Total fee tier percentages must add to 100%".to_string(),
            });
        }
        config.fee_tier_config = fee_tier_config.clone();
        attrs.push(attr("fee_tier_config", fee_tier_config.to_string()));
    }

    if let Some(paused) = update.paused {
        config.paused = paused;
        attrs.push(attr("paused", paused.to_string()));
    }

    if let Some(skew) = update.skew {
        config.skew = skew;
        attrs.push(attr("skew", skew.to_string()));
    }

    if let Some(imbalance) = update.imbalance {
        config.imbalance = imbalance;
        attrs.push(attr("imbalance", imbalance.to_string()));
    }

    if let Some(oracle_contract) = update.oracle_contract {
        config.oracle_contract = deps
            .api
            .addr_validate(&oracle_contract)
            .map_err(ContractError::Std)?;
        attrs.push(attr("oracle_contract", oracle_contract.to_string()));
    }

    // Save updated config
    CONFIG.save(deps.storage, &config)?;

    Ok(Response::new()
        .add_attribute("action", "update_config")
        .add_attributes(attrs))
}

/// Handle the dex deposit reply. Once the final Limit Order reply is received by the reply handler,
/// we can create the deposit messages safely knowing that the AMM deposits won't be Behind Enemy Lines.
pub fn handle_dex_deposit_reply(deps: DepsMut, env: Env) -> Result<Response, ContractError> {
    let config = CONFIG.load(deps.storage)?;

    let prices = get_prices(deps.as_ref(), env.clone())?;
    let tick_index = price_to_tick_index(prices.price_0_to_1)?;
    let balances = query_contract_balance(&deps, env.clone(), config.pair_data.clone())?;

    let messages = get_deposit_messages(
        &env,
        config.clone(),
        tick_index,
        prices,
        balances[0].amount,
        balances[1].amount,
    )?;

    let submessages: Vec<SubMsg> = messages
        .into_iter()
        .map(|msg| SubMsg::reply_always(msg, DEX_DEPOSIT_REPLY_HANDLER_REPLY_ID))
        .collect();

    Ok(Response::new()
        .add_submessages(submessages)
        .add_attribute("action", "dex_deposit")
        .add_attribute("token_0_balance", balances[0].amount.to_string())
        .add_attribute("token_1_balance", balances[1].amount.to_string()))
}<|MERGE_RESOLUTION|>--- conflicted
+++ resolved
@@ -234,12 +234,9 @@
     let prices: crate::msg::CombinedPriceResponse = get_prices(deps.as_ref(), env.clone())?;
     let tick_index = price_to_tick_index(prices.price_0_to_1)?;
 
-<<<<<<< HEAD
     // prepare the state for the AMM Deposit.
     let prepare_state_messages = prepare_state(&deps, &env, &config, tick_index, prices.clone())?;
-=======
     let balances = query_contract_balance(deps.as_ref(), env.clone(), config.pair_data.clone())?;
->>>>>>> a95ec23d
 
     // Create submessages with appropriate payload IDs
     let mut submessages = Vec::new();
@@ -540,7 +537,7 @@
 
     let prices = get_prices(deps.as_ref(), env.clone())?;
     let tick_index = price_to_tick_index(prices.price_0_to_1)?;
-    let balances = query_contract_balance(&deps, env.clone(), config.pair_data.clone())?;
+    let balances = query_contract_balance(deps.as_ref(), env.clone(), config.pair_data.clone())?;
 
     let messages = get_deposit_messages(
         &env,
